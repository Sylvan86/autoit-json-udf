--- conflicted
+++ resolved
@@ -319,7 +319,7 @@
 	If FileExists($s_Input) Or IsInt($s_Input) Then $s_Input = FileRead($s_Input)
 	If @error Then Return SetError(1, @error, False)
 	If Not IsString($s_Input) Then Return SetError(2, 0, False)
-	
+
 	Local Const $o_Object = _JSON_Parse($s_Input)
 	Return _JSON_GenerateCompact($o_Object)
 EndFunc   ;==>_JSON_Minify
@@ -560,26 +560,12 @@
 ; helper function for converting a AutoIt-string into a json formatted string
 Func __JSON_FormatString(ByRef $s_String)
 	$s_String = _
-<<<<<<< HEAD
-	StringReplace( _
-=======
->>>>>>> 374d0ae7
 		StringReplace( _
 			StringReplace( _
 				StringReplace( _
 					StringReplace( _
 						StringReplace( _
 							StringReplace( _
-<<<<<<< HEAD
-								StringReplace($s_String, '\', '\\', 0, 1) _
-							, Chr(8), "\b", 0, 1) _
-						, Chr(12), "\f", 0, 1) _
-					, @CRLF, "\n", 0, 1) _
-				, @LF, "\n", 0, 1) _
-			, @CR, "\r", 0, 1) _
-		, @TAB, "\t", 0, 1) _
-	, '"', '\"', 0, 1)
-=======
 								StringReplace( _
 									StringReplace($s_String, '\', '\\', 0, 1) _
 								, Chr(8), "\b", 0, 1) _
@@ -589,7 +575,6 @@
 				, @CR, "\r", 0, 1) _
 			, @TAB, "\t", 0, 1) _
 		, '"', '\"', 0, 1)
->>>>>>> 374d0ae7
 EndFunc   ;==>__JSON_FormatString
 
 
